--- conflicted
+++ resolved
@@ -332,12 +332,10 @@
         pool_given = True
     result = pool.map(
         model, [(samples[:, ii:ii+1]) for ii in range(samples.shape[1])])
-<<<<<<< HEAD
     if pool_given is False:
         pool.close()
-=======
-    #result  = [model(samples[:, ii:ii+1]) for ii in range(samples.shape[1])]
->>>>>>> 0dabe4fd
+
+    # result  = [model(samples[:, ii:ii+1]) for ii in range(samples.shape[1])]
     num_qoi = result[0].shape[1]
     values = np.empty((num_samples, num_qoi))
     for ii in range(len(result)):
