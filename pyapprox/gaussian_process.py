--- conflicted
+++ resolved
@@ -192,11 +192,7 @@
     def fit(self, candidate_samples, rand_noise=None,
             ninterpolation_samples=500, nvalidation_samples=100):
         """
-<<<<<<< HEAD
         Construct interpolants of random realizations evaluated at the 
-=======
-        Construct interpolants of random realizations evalauted at the
->>>>>>> 59d0fd43
         training data and at a new set of additional points
         """
         assert (ninterpolation_samples <=
